--- conflicted
+++ resolved
@@ -383,27 +383,25 @@
     return dataarray
 
 
-<<<<<<< HEAD
 def read_single_level_vars(year, month, day, variables=SINGLE_LEVEL_VARIABLES,
                            root_path=GCP_DIRECTORY):
-    """xarray.Dataset with variables for singel level data from nc files."""
-=======
-def read_static_vars(variables=STATIC_VARIABLES, root_path=GCP_DIRECTORY):
-    """Read static variables from NetCDF files and return an xarray.Dataset.
-
-    Args:
+    """Read single-level variables for a specific date and return an xarray.Dataset.
+
+    Args:
+        year (int): Year of the data.
+        month (int): Month of the data.
+        day (int): Day of the data.
         variables (list): List of variable names to read.
         root_path (str): Root directory where the NetCDF files are located.
 
     Returns:
-        xarray.Dataset: A dataset containing the requested static variables.
-
-    This function reads static variables from NetCDF files and returns them as an xarray.Dataset.
+        xarray.Dataset: A dataset containing the requested single-level variables for the given date.
+
+    This function reads single-level variables from NetCDF files for a specific date and returns them as an xarray.Dataset.
 
     Example:
-        >>> static_data = read_static_vars(["land_mask", "topography"])
-    """
->>>>>>> 243da35b
+        >>> date_data = read_single_level_vars(2023, 9, 11, ["temperature", "humidity"])
+    """
     root_path = pathlib.Path(root_path)
     output = {}
     for variable in variables:
@@ -411,36 +409,6 @@
             era5_variable = _VARIABLE_TO_ERA5_FILE_NAME[variable]
         else:
             era5_variable = variable
-<<<<<<< HEAD
-=======
-        relative_path = STATIC_SUBDIR_TEMPLATE.format(variable=era5_variable)
-        output[variable] = _read_nc_dataset(root_path / relative_path)
-    return xarray.Dataset(output)
-
-
-def read_single_level_vars(year, month, day, variables=SINGLE_LEVEL_VARIABLES,
-                           root_path=GCP_DIRECTORY):
-    """Read single-level variables for a specific date and return an xarray.Dataset.
-
-    Args:
-        year (int): Year of the data.
-        month (int): Month of the data.
-        day (int): Day of the data.
-        variables (list): List of variable names to read.
-        root_path (str): Root directory where the NetCDF files are located.
-
-    Returns:
-        xarray.Dataset: A dataset containing the requested single-level variables for the given date.
-
-    This function reads single-level variables from NetCDF files for a specific date and returns them as an xarray.Dataset.
-
-    Example:
-        >>> date_data = read_single_level_vars(2023, 9, 11, ["temperature", "humidity"])
-    """
-    root_path = pathlib.Path(root_path)
-    output = {}
-    for variable in variables:
->>>>>>> 243da35b
         relative_path = SINGLE_LEVEL_SUBDIR_TEMPLATE.format(
             year=year, month=month, day=day, variable=era5_variable)
         output[variable] = _read_nc_dataset(root_path / relative_path)
